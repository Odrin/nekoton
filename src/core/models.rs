use std::cmp::Ordering;
use std::convert::TryFrom;

use anyhow::Result;
use chrono::Utc;
use num_bigint::BigUint;
use serde::{Deserialize, Serialize};
use ton_block::{Deserializable, MsgAddressInt};
use ton_token_abi::UnpackAbi;
use ton_types::UInt256;

use super::utils;
use crate::utils::*;

#[non_exhaustive]
#[derive(Clone, Debug, Serialize, Deserialize)]
#[serde(rename_all = "snake_case", tag = "type", content = "data")]
pub enum TransactionAdditionalInfo {
    /// Transaction with incoming message, which body is valid UTF-8 comment
    Comment(String),
    /// DePool notification
    DePoolOnRoundComplete(DePoolOnRoundCompleteNotification),
    /// DePool notification
    DePoolReceiveAnswer(DePoolReceiveAnswerNotification),
    /// Token wallet notification
    TokenWalletDeployed(TokenWalletDeployedNotification),
    /// Eth event notification
    EthEventStatusChanged(EthEventStatus),
    /// Ton event notification
    TonEventStatusChanged(TonEventStatus),
    /// User interaction with wallet contract
    WalletInteraction(WalletInteractionInfo),
}

#[derive(Clone, Debug, Serialize, Deserialize)]
pub struct WalletInteractionInfo {
    #[serde(with = "serde_optional_address")]
    pub recipient: Option<MsgAddressInt>,
    pub known_payload: Option<KnownPayload>,
    pub method: WalletInteractionMethod,
}

#[non_exhaustive]
#[derive(Clone, Debug, Serialize, Deserialize)]
#[serde(rename_all = "snake_case", tag = "type", content = "data")]
pub enum KnownPayload {
    Comment(String),
    TokenOutgoingTransfer(TokenOutgoingTransfer),
    TokenSwapBack(TokenSwapBack),
}

#[derive(Clone, Debug, Serialize, Deserialize)]
#[serde(rename_all = "snake_case", tag = "type", content = "data")]
pub enum WalletInteractionMethod {
    WalletV3Transfer,
    Multisig(Box<MultisigTransaction>),
}

#[derive(UnpackAbi, Clone, Debug, Serialize, Deserialize, Copy)]
#[abi(plain)]
pub struct DePoolOnRoundCompleteNotification {
    #[abi(uint64, name = "roundId")]
    #[serde(with = "serde_u64")]
    pub round_id: u64,
    #[abi(uint64, name = "reward")]
    #[serde(with = "serde_u64")]
    pub reward: u64,
    #[abi(uint64, name = "ordinaryStake")]
    #[serde(with = "serde_u64")]
    pub ordinary_stake: u64,
    #[abi(uint64, name = "vestingStake")]
    #[serde(with = "serde_u64")]
    pub vesting_stake: u64,
    #[abi(uint64, name = "lockStake")]
    #[serde(with = "serde_u64")]
    pub lock_stake: u64,
    #[abi(bool, name = "reinvest")]
    pub reinvest: bool,
    #[abi(uint8, name = "reason")]
    pub reason: u8,
}

#[derive(UnpackAbi, Clone, Debug, Serialize, Deserialize, Copy)]
#[abi(plain)]
pub struct DePoolReceiveAnswerNotification {
    #[abi(uint32, name = "errcode")]
    pub error_code: u32,
    #[abi(uint64, name = "comment")]
    #[serde(with = "serde_u64")]
    pub comment: u64,
}

#[derive(UnpackAbi, Clone, Debug, Serialize, Deserialize)]
#[abi(plain)]
pub struct TokenWalletDeployedNotification {
    #[abi(address, name = "root")]
    #[serde(with = "serde_address")]
    pub root_token_contract: MsgAddressInt,
}

#[derive(UnpackAbi, Debug, Copy, Clone, Eq, PartialEq, serde::Serialize, serde::Deserialize)]
pub enum EthEventStatus {
    InProcess = 0,
    Confirmed = 1,
    Executed = 2,
    Rejected = 3,
}

#[derive(UnpackAbi, Debug, Copy, Clone, Eq, PartialEq, serde::Serialize, serde::Deserialize)]
pub enum TonEventStatus {
    InProcess = 0,
    Confirmed = 1,
    Rejected = 2,
}

#[derive(Clone, Debug, Serialize, Deserialize)]
#[serde(rename_all = "lowercase")]
pub enum MultisigTransaction {
    Send(MultisigSendTransaction),
    Submit(MultisigSubmitTransaction),
    Confirm(MultisigConfirmTransaction),
}

#[derive(UnpackAbi, Clone, Debug, PartialEq, Serialize, Deserialize, Copy)]
#[abi(plain)]
pub struct MultisigConfirmTransaction {
<<<<<<< HEAD
    #[abi(uint64, name = "transactionId")]
=======
    #[serde(with = "serde_uint256")]
    pub custodian: UInt256,
>>>>>>> d6f7c6b8
    #[serde(with = "serde_u64")]
    pub transaction_id: u64,
}

#[derive(Clone, Debug, PartialEq, Serialize, Deserialize)]
pub struct MultisigSubmitTransaction {
    #[serde(with = "serde_uint256")]
    pub custodian: UInt256,
    #[serde(with = "serde_address")]
    pub dest: MsgAddressInt,
    pub value: BigUint,
    pub bounce: bool,
    pub all_balance: bool,
    #[serde(with = "serde_cell")]
    pub payload: ton_types::Cell,
    #[serde(with = "serde_u64")]
    pub trans_id: u64,
}

#[derive(UnpackAbi, Clone, Debug, PartialEq, Serialize, Deserialize)]
#[abi(plain)]
pub struct MultisigSendTransaction {
    #[abi(address)]
    #[serde(with = "serde_address")]
    pub dest: MsgAddressInt,
    #[abi(biguint128)]
    pub value: BigUint,
    #[abi(bool)]
    pub bounce: bool,
    #[abi(uint8)]
    pub flags: u8,
    #[abi(cell)]
    #[serde(with = "serde_cell")]
    pub payload: ton_types::Cell,
}

#[derive(Debug, Clone, Serialize, Deserialize)]
pub struct MultisigPendingTransaction {
    #[serde(with = "serde_u64")]
    pub id: u64,
    #[serde(with = "serde_vec_uint256")]
    pub confirmations: Vec<UInt256>,
    pub signs_required: u8,
    pub signs_received: u8,
    #[serde(with = "serde_uint256")]
    pub creator: UInt256,
    pub index: u8,
    #[serde(with = "serde_address")]
    pub dest: MsgAddressInt,
    pub value: BigUint,
    pub send_flags: u16,
    #[serde(with = "serde_cell")]
    pub payload: ton_types::Cell,
    pub bounce: bool,
}

#[derive(Clone, Debug, Serialize, Deserialize)]
#[serde(rename_all = "snake_case", tag = "type", content = "data")]
pub enum TokenWalletTransaction {
    IncomingTransfer(TokenIncomingTransfer),
    OutgoingTransfer(TokenOutgoingTransfer),
    SwapBack(TokenSwapBack),
    Accept(BigUint),
    TransferBounced(BigUint),
    SwapBackBounced(BigUint),
}

#[derive(Clone, Debug, PartialEq, Serialize, Deserialize)]
pub struct TokenIncomingTransfer {
    pub tokens: BigUint,
    /// Not the address of the token wallet, but the address of its owner
    #[serde(with = "serde_address")]
    pub sender_address: MsgAddressInt,
}

#[derive(Clone, Debug, Serialize, Deserialize)]
pub struct TokenOutgoingTransfer {
    pub to: TransferRecipient,
    pub tokens: BigUint,
}

#[derive(Clone, Debug)]
pub enum TransferRecipient {
    OwnerWallet(MsgAddressInt),
    TokenWallet(MsgAddressInt),
}

impl Serialize for TransferRecipient {
    fn serialize<S>(&self, serializer: S) -> Result<S::Ok, S::Error>
    where
        S: serde::ser::Serializer,
    {
        #[derive(Serialize)]
        #[serde(transparent)]
        struct StoredItem<'a>(#[serde(with = "serde_address")] &'a MsgAddressInt);

        #[derive(Serialize)]
        #[serde(rename_all = "snake_case", tag = "type", content = "data")]
        enum StoredTransferRecipient<'a> {
            OwnerWallet(StoredItem<'a>),
            TokenWallet(StoredItem<'a>),
        }

        match self {
            TransferRecipient::OwnerWallet(address) => {
                StoredTransferRecipient::OwnerWallet(StoredItem(address))
            }
            TransferRecipient::TokenWallet(address) => {
                StoredTransferRecipient::TokenWallet(StoredItem(address))
            }
        }
        .serialize(serializer)
    }
}

impl<'de> Deserialize<'de> for TransferRecipient {
    fn deserialize<D>(deserializer: D) -> Result<Self, D::Error>
    where
        D: serde::Deserializer<'de>,
    {
        #[derive(Deserialize)]
        #[serde(transparent)]
        struct StoredItem(#[serde(with = "serde_address")] MsgAddressInt);

        #[derive(Deserialize)]
        #[serde(rename_all = "snake_case", tag = "type", content = "data")]
        enum StoredTransferRecipient {
            OwnerWallet(StoredItem),
            TokenWallet(StoredItem),
        }

        Ok(match StoredTransferRecipient::deserialize(deserializer)? {
            StoredTransferRecipient::OwnerWallet(item) => TransferRecipient::OwnerWallet(item.0),
            StoredTransferRecipient::TokenWallet(item) => TransferRecipient::TokenWallet(item.0),
        })
    }
}

#[derive(Clone, Debug, PartialEq, Serialize, Deserialize)]
pub struct TokenSwapBack {
    pub tokens: BigUint,
    /// ETH address
    pub to: String,
}

#[derive(Clone, Debug, Serialize, Deserialize, Copy)]
pub struct EthEventDetails {
    pub status: EthEventStatus,
    pub required_confirmation_count: u16,
    pub required_rejection_count: u16,
    pub confirmation_count: u16,
    pub rejection_count: u16,
}

#[derive(Clone, Debug, Serialize, Deserialize)]
pub struct EthEventData {
    #[serde(with = "serde_address")]
    pub root_token_contract: MsgAddressInt,
    pub tokens: BigUint,
}

#[derive(Clone, Debug, Serialize, Deserialize, Copy)]
pub struct TonEventDetails {
    pub status: TonEventStatus,
    pub required_confirmation_count: u16,
    pub required_rejection_count: u16,
    pub confirmation_count: u16,
    pub rejection_count: u16,
}

#[derive(Clone, Debug, Serialize, Deserialize)]
pub struct TonEventData {
    #[serde(with = "serde_address")]
    pub root_token_contract: MsgAddressInt,
    pub tokens: BigUint,
    /// ETH address
    pub to: String,
}

crate::define_string_enum!(
    pub enum PollingMethod {
        /// Manual polling once a minute or by a click.
        /// Used when there are no pending transactions
        Manual,
        /// Block-walking for GQL or fast refresh for ADNL.
        /// Used when there are some pending transactions
        Reliable,
    }
);

crate::define_string_enum!(
    pub enum ReliableBehavior {
        /// Used for transports which doesn't support getting blocks directly (ADNL)
        IntensivePolling,
        /// Used for transports which support getting blocks directly (GQL)
        BlockWalking,
    }
);

#[derive(Debug, Copy, Clone, Eq, PartialEq, Serialize, Deserialize)]
#[serde(rename_all = "lowercase")]
pub enum Expiration {
    /// Message will never be expired. Not recommended to use
    Never,
    /// Interval after which the message will be invalid.
    /// Expiration timestamp should be refreshed as close to
    /// signing as possible
    Timeout(u32),
    /// The specific moment in time. Will stay the same after each
    /// refresh
    Timestamp(u32),
}

impl Expiration {
    pub fn timestamp(&self) -> u32 {
        match self {
            Self::Never => u32::MAX,
            Self::Timeout(timeout) => now() + timeout,
            &Self::Timestamp(timestamp) => timestamp,
        }
    }
}

#[derive(Debug, Copy, Clone, Eq, PartialEq, Serialize, Deserialize)]
pub struct ExpireAt {
    pub expiration: Expiration,
    pub timestamp: u32,
}

impl ExpireAt {
    pub fn new(expiration: Expiration) -> Self {
        Self {
            expiration,
            timestamp: expiration.timestamp(),
        }
    }

    pub fn new_from_millis(expiration: Expiration, time: u64) -> Self {
        let mut expire_at = Self {
            expiration,
            timestamp: 0,
        };
        expire_at.refresh_from_millis(time);
        expire_at
    }

    pub fn refresh(&mut self) -> bool {
        let old_timestamp = self.timestamp;
        self.timestamp = self.expiration.timestamp();
        self.timestamp != old_timestamp
    }

    pub fn refresh_from_millis(&mut self, time: u64) -> bool {
        let old_timestamp = self.timestamp;
        self.timestamp = if let Expiration::Timeout(timeout) = self.expiration {
            (time / 1000) as u32 + timeout
        } else {
            self.expiration.timestamp()
        };
        self.timestamp != old_timestamp
    }
}

#[derive(Debug, Clone, Eq, PartialEq, Serialize, Deserialize)]
pub struct Symbol {
    /// Full name
    pub name: String,

    /// Short name, e.g. USDT, DAI, etc.
    pub symbol: String,

    /// Fixed decimals count
    pub decimals: u8,

    /// Address of the root token contract
    #[serde(with = "serde_address")]
    pub root_token_contract: MsgAddressInt,
}

crate::define_string_enum!(
    pub enum TokenWalletVersion {
        /// First stable iteration of token wallets.
        /// [implementation](https://github.com/broxus/ton-eth-bridge-token-contracts/commit/34e466bd42789413f02aeec0051b9d1212fe6de9)
        Tip3v1,
        /// Second iteration of token wallets with extended transfer messages payload.
        /// [implementation](https://github.com/broxus/ton-eth-bridge-token-contracts/commit/97ee321a2d8619372cdd2db8df30bd543e5c7417)
        Tip3v2,
        /// Third iteration of token wallets with updated compiler version and responsible getters.
        /// [implementation](https://github.com/broxus/ton-eth-bridge-token-contracts/commit/e7ef0506081fb36de94ea92d1bc1c50888ca65bc)
        Tip3v3,
        /// Third iteration of token wallets, but with fixed bugs
        /// [implementation](https://github.com/broxus/ton-eth-bridge-token-contracts/commit/74905260499d79cf7cb0d89a6eb572176fc1fcd5)
        Tip3v4,
    }
);

impl TryFrom<u32> for TokenWalletVersion {
    type Error = anyhow::Error;

    fn try_from(version: u32) -> Result<Self, Self::Error> {
        Ok(match version {
            1 => Self::Tip3v1,
            2 => Self::Tip3v2,
            3 => Self::Tip3v3,
            4 => Self::Tip3v4,
            _ => return Err(UnknownTokenWalletVersion.into()),
        })
    }
}

#[derive(thiserror::Error, Debug)]
#[error("Unknown token wallet version")]
struct UnknownTokenWalletVersion;

#[derive(Debug, Clone, Eq, PartialEq, Serialize, Deserialize)]
pub struct TokenWalletDetails {
    /// Linked root token contract address
    #[serde(with = "serde_address")]
    pub root_address: MsgAddressInt,
    /// Owner wallet address
    #[serde(with = "serde_address")]
    pub owner_address: MsgAddressInt,
    #[serde(skip)]
    pub code: Option<ton_types::Cell>,
    #[serde(skip)]
    pub wallet_public_key: UInt256,
}

#[derive(Debug, Clone, Eq, PartialEq, Serialize, Deserialize)]
pub struct RootTokenContractDetails {
    /// Token ecosystem version
    pub version: TokenWalletVersion,
    /// Full currency name
    pub name: String,
    /// Short currency name
    pub symbol: String,
    /// Decimals
    pub decimals: u8,
    /// Root owner contract address. Used as proxy address in Tip3v1
    #[serde(with = "serde_address")]
    pub owner_address: MsgAddressInt,
}

#[derive(Debug, Clone, Default, Serialize, Deserialize, Copy)]
pub struct ContractState {
    /// Full account balance in nano TON
    #[serde(with = "serde_u64")]
    pub balance: u64,
    /// At what point was this state obtained
    pub gen_timings: GenTimings,
    /// Last transaction id
    pub last_transaction_id: Option<LastTransactionId>,
    /// Whether the contract is deployed
    pub is_deployed: bool,
}

impl PartialEq for ContractState {
    fn eq(&self, other: &Self) -> bool {
        // Ignore timings change

        self.balance == other.balance
            && self.last_transaction_id == other.last_transaction_id
            && self.is_deployed == other.is_deployed
    }
}

impl Eq for ContractState {}

#[derive(Debug, Copy, Clone, Serialize, Deserialize)]
#[serde(rename_all = "lowercase", tag = "type")]
pub enum GenTimings {
    /// There is no way to determine the point in time at which this specific state was obtained
    Unknown,
    /// There is a known point in time at which this specific state was obtained
    Known {
        #[serde(with = "serde_u64")]
        gen_lt: u64,
        gen_utime: u32,
    },
}

impl Default for GenTimings {
    fn default() -> Self {
        Self::Unknown
    }
}

/// Additional estimated lag for the pending message to be expired
pub const GEN_TIMINGS_ALLOWABLE_INTERVAL: u32 = 30;

impl GenTimings {
    pub fn current_utime(&self) -> u32 {
        match *self {
            GenTimings::Unknown => {
                // TODO: split optimistic and pessimistic predictions for unknown timings
                Utc::now().timestamp() as u32 - GEN_TIMINGS_ALLOWABLE_INTERVAL
            }
            GenTimings::Known { gen_utime, .. } => gen_utime,
        }
    }
}

#[derive(Debug, Clone, Eq, PartialEq, Serialize, Deserialize)]
pub struct PendingTransaction {
    /// External message hash
    #[serde(with = "serde_uint256")]
    pub message_hash: UInt256,
    /// Hash of the external message body. Used to identify message in executed transactions
    #[serde(with = "serde_uint256")]
    pub body_hash: UInt256,
    /// Incoming message source
    #[serde(with = "serde_optional_address")]
    pub src: Option<MsgAddressInt>,
    /// Expiration timestamp, unixtime
    pub expire_at: u32,
}

impl PartialEq<Transaction> for PendingTransaction {
    fn eq(&self, other: &Transaction) -> bool {
        self.expire_at < other.created_at
            && self.src == other.in_msg.src
            && matches!(&other.in_msg.body, Some(body) if self.body_hash == body.hash)
    }
}

#[derive(Debug, Copy, Clone, Eq, PartialEq, Serialize, Deserialize)]
#[serde(rename_all = "lowercase")]
pub enum MessageType {
    Internal,
    External,
}

/// Transaction with additional data
#[derive(Debug, Clone, Serialize, Deserialize)]
pub struct TransactionWithData<T> {
    pub transaction: Transaction,
    pub data: Option<T>,
}

#[derive(Debug, Copy, Clone, Serialize, Deserialize)]
pub struct TransactionsBatchInfo {
    /// The smallest lt in a group
    #[serde(with = "serde_u64")]
    pub min_lt: u64,
    /// Maximum lt in a group
    #[serde(with = "serde_u64")]
    pub max_lt: u64,
    /// Whether this batch was from the preload request
    pub old: bool,
}

#[derive(Debug, Clone, Serialize, Deserialize)]
pub struct Transaction {
    /// Full transaction id
    pub id: TransactionId,
    /// Previous transaction id. `None` for last transaction
    pub prev_trans_id: Option<TransactionId>,
    /// Transaction unix timestamp
    pub created_at: u32,
    /// Whether transaction execution was unsuccessful
    pub aborted: bool,
    /// Action phrase exit code. `None` if action phase was skipped
    pub result_code: Option<i32>,
    /// Account status before transaction execution
    pub orig_status: AccountStatus,
    /// Account status after transaction execution
    pub end_status: AccountStatus,
    /// Sum of fees from all execution stages
    #[serde(with = "serde_u64")]
    pub total_fees: u64,
    /// Incoming message
    pub in_msg: Message,
    /// Outgoing messages
    pub out_msgs: Vec<Message>,
}

impl TryFrom<(UInt256, ton_block::Transaction)> for Transaction {
    type Error = TransactionError;

    fn try_from((hash, mut data): (UInt256, ton_block::Transaction)) -> Result<Self, Self::Error> {
        let desc = if let ton_block::TransactionDescr::Ordinary(desc) = data
            .description
            .read_struct()
            .map_err(|_| TransactionError::InvalidStructure)?
        {
            desc
        } else {
            return Err(TransactionError::Unsupported);
        };

        let total_fees = utils::compute_total_transaction_fees(&data, &desc);

        let in_msg = match data.in_msg.take() {
            Some(message) => message
                .read_struct()
                .map(Message::from)
                .map_err(|_| TransactionError::InvalidStructure)?,
            None => return Err(TransactionError::Unsupported),
        };

        let result_code = desc.action.map(|action| action.result_code);

        let mut out_msgs = Vec::new();
        data.out_msgs
            .iterate_slices(|slice| {
                if let Ok(message) = slice
                    .reference(0)
                    .and_then(ton_block::Message::construct_from_cell)
                    .map(Message::from)
                {
                    out_msgs.push(message);
                }
                Ok(true)
            })
            .map_err(|_| TransactionError::InvalidStructure)?;

        Ok(Self {
            id: TransactionId { lt: data.lt, hash },
            prev_trans_id: (data.prev_trans_lt != 0).then(|| TransactionId {
                lt: data.prev_trans_lt,
                hash: data.prev_trans_hash,
            }),
            created_at: data.now,
            aborted: desc.aborted,
            result_code,
            orig_status: data.orig_status.into(),
            end_status: data.end_status.into(),
            total_fees,
            in_msg,
            out_msgs,
        })
    }
}

#[derive(thiserror::Error, Debug, Copy, Clone)]
pub enum TransactionError {
    #[error("Invalid transaction structure")]
    InvalidStructure,
    #[error("Unsupported transaction type")]
    Unsupported,
}

#[derive(Debug, Copy, Clone, Serialize, Deserialize)]
#[serde(rename_all = "lowercase")]
pub enum AccountStatus {
    /// Account exists and has a positive balance
    Uninit,
    /// Account exists, but is frozen
    Frozen,
    /// Account exists, has a deployed contract code and has a positive balance
    Active,
    /// Account doesn't exist
    Nonexist,
}

impl From<ton_block::AccountStatus> for AccountStatus {
    fn from(s: ton_block::AccountStatus) -> Self {
        match s {
            ton_block::AccountStatus::AccStateUninit => AccountStatus::Uninit,
            ton_block::AccountStatus::AccStateFrozen => AccountStatus::Frozen,
            ton_block::AccountStatus::AccStateActive => AccountStatus::Active,
            ton_block::AccountStatus::AccStateNonexist => AccountStatus::Nonexist,
        }
    }
}

#[derive(Debug, Clone, Default, Serialize, Deserialize)]
pub struct Message {
    /// Source message address, `None` for external messages
    #[serde(with = "serde_optional_address")]
    pub src: Option<MsgAddressInt>,

    /// Destination message address, `None` for outbound messages
    #[serde(with = "serde_optional_address")]
    pub dst: Option<MsgAddressInt>,

    /// Message value in nano TON
    #[serde(with = "serde_u64")]
    pub value: u64,

    /// Message body
    pub body: Option<MessageBody>,

    /// Whether this message will be bounced on unsuccessful execution.
    pub bounce: bool,

    /// Whether this message was bounced during unsuccessful execution.
    /// Only relevant for internal messages
    pub bounced: bool,
}

impl From<ton_block::Message> for Message {
    fn from(s: ton_block::Message) -> Self {
        let body = s.body().and_then(|body| MessageBody::try_from(body).ok());

        match s.header() {
            ton_block::CommonMsgInfo::IntMsgInfo(header) => Message {
                src: match &header.src {
                    ton_block::MsgAddressIntOrNone::Some(addr) => Some(addr.clone()),
                    ton_block::MsgAddressIntOrNone::None => None,
                },
                dst: Some(header.dst.clone()),
                value: header.value.grams.0 as u64,
                body,
                bounce: header.bounce,
                bounced: header.bounced,
            },
            ton_block::CommonMsgInfo::ExtInMsgInfo(header) => Message {
                src: None,
                dst: Some(header.dst.clone()),
                body,
                ..Default::default()
            },
            ton_block::CommonMsgInfo::ExtOutMsgInfo(header) => Message {
                src: match &header.src {
                    ton_block::MsgAddressIntOrNone::Some(addr) => Some(addr.clone()),
                    ton_block::MsgAddressIntOrNone::None => None,
                },
                body,
                ..Default::default()
            },
        }
    }
}

#[derive(Debug, Clone, Serialize, Deserialize)]
pub struct MessageBody {
    /// Hash of body in cell representation
    #[serde(with = "serde_uint256")]
    pub hash: UInt256,
    /// Base64 encoded message body
    pub data: String,
}

impl MessageBody {
    pub fn decode(&self) -> Result<ton_types::Cell> {
        let bytes = base64::decode(&self.data)?;
        let cell = ton_types::deserialize_tree_of_cells(&mut std::io::Cursor::new(&bytes))
            .map_err(|_| MessageBodyError::FailedToDeserialize)?;
        Ok(cell)
    }
}

impl TryFrom<ton_types::SliceData> for MessageBody {
    type Error = MessageBodyError;

    fn try_from(s: ton_types::SliceData) -> Result<Self, Self::Error> {
        let cell = s.into_cell();
        let hash = cell.repr_hash();
        let bytes =
            ton_types::serialize_toc(&cell).map_err(|_| MessageBodyError::FailedToSerialize)?;
        Ok(Self {
            hash,
            data: base64::encode(bytes),
        })
    }
}

#[derive(thiserror::Error, Debug, Copy, Clone)]
pub enum MessageBodyError {
    #[error("Failed to serialize data")]
    FailedToSerialize,
    #[error("Failed to deserialize data")]
    FailedToDeserialize,
}

#[derive(Debug, Copy, Clone, Eq, Serialize, Deserialize)]
#[serde(rename_all = "lowercase", tag = "type", content = "data")]
pub enum LastTransactionId {
    Exact(TransactionId),
    Inexact {
        #[serde(with = "serde_u64")]
        latest_lt: u64,
    },
}

impl LastTransactionId {
    /// Whether the exact id is known
    pub fn is_exact(&self) -> bool {
        matches!(self, Self::Exact(_))
    }

    /// Converts last transaction id into real or fake id
    pub fn to_transaction_id(self) -> TransactionId {
        match self {
            Self::Exact(id) => id,
            Self::Inexact { latest_lt } => TransactionId {
                lt: latest_lt,
                hash: Default::default(),
            },
        }
    }
}

impl PartialEq for LastTransactionId {
    fn eq(&self, other: &Self) -> bool {
        match (self, other) {
            (Self::Exact(left), Self::Exact(right)) => left == right,
            (Self::Inexact { latest_lt: left }, Self::Inexact { latest_lt: right }) => {
                left == right
            }
            _ => false,
        }
    }
}

impl PartialOrd for LastTransactionId {
    fn partial_cmp(&self, other: &Self) -> Option<Ordering> {
        Some(self.cmp(other))
    }
}

impl Ord for LastTransactionId {
    fn cmp(&self, other: &Self) -> Ordering {
        let left = match self {
            Self::Exact(id) => &id.lt,
            Self::Inexact { latest_lt } => latest_lt,
        };
        let right = match other {
            Self::Exact(id) => &id.lt,
            Self::Inexact { latest_lt } => latest_lt,
        };
        left.cmp(right)
    }
}

#[derive(Debug, Copy, Clone, Eq, Serialize, Deserialize)]
pub struct TransactionId {
    #[serde(with = "serde_u64")]
    pub lt: u64,
    #[serde(with = "serde_uint256")]
    pub hash: UInt256,
}

impl PartialEq for TransactionId {
    fn eq(&self, other: &Self) -> bool {
        self.lt == other.lt
    }
}

impl PartialOrd for TransactionId {
    fn partial_cmp(&self, other: &Self) -> Option<Ordering> {
        Some(self.cmp(other))
    }
}

impl Ord for TransactionId {
    fn cmp(&self, other: &Self) -> Ordering {
        self.lt.cmp(&other.lt)
    }
}

#[derive(thiserror::Error, Debug)]
pub(super) enum AccountSubscriptionError {
    #[error("Invalid message destination")]
    InvalidMessageDestination,
    #[error("Invalid message type")]
    InvalidMessageType,
}

#[cfg(test)]
mod tests {
    use super::*;

    #[test]
    fn test_parse_transaction() {
        let transaction =  ton_block::Transaction::construct_from_base64("te6ccgECCgEAAmIAA7VxDMDpxVKoQf1ESN4flYWnx79MwznjFCnHv2LMYnj5e/AAAMAPptS0HL7tNWkkUnpwkWevWy0v6QllFeZdkxpKd3jABu53GMiwAADABeYcjBYH/izgADRpb9DoBQQBAhEMgEHGGW16hEADAgBvyYehIEwUWEAAAAAAAAIAAAAAAAJdRbUJwB114ymQlNQVCfa9Moy2h4xlzAjFN0wo4BiqckBQGUwAnUF2QxOIAAAAAAAAAAAQgAAAAAAAAAAAAAAAAAAAAAAAAAAAAAAAAAAAAAAAAAAAAAAAAAAAAAAAAAAAAAAAAAAAAAAAAAAAAAAAAAAAACAAgnIKnXiVk1PWmbnJrrJ8ZuP6tVF8xWwdT4FzwpwwbcybITXW+aJKu2Ai+6iWudx7E+cmmtyYoMFlMnA6RJvjslElAgHgCAYBAd8HAMtoACGYHTiqVQg/qIkbw/KwtPj36ZhnPGKFOPfsWYxPHy9/AC7y/frS28SA7otT/U3XeMKVAioEwv3n4cO+8/UnsFk6VAnHZSQABhRYYAAAGAH02paEwP/FnAVWDH6AAAABKgXyAEAB34gAIZgdOKpVCD+oiRvD8rC0+PfpmGc8YoU49+xZjE8fL34FEnWHwu7iFVw1r2O1eQN6i3g5Ib9nJIGpQqRtpYG36Pjrmo9/vgPWf5ev1vhedfPUgkaxeInhVroDrGaLYfhoEl1JbFYH/i5IAAADOBwJAIJiAF3l+/Wlt4kB3Ran+puu8YUqBFQJhfvPw4d95+pPYLJ0qBOOykgAAAAAAAAAAAAAAAAAAAqsGP0AAAACVAvkAA==").unwrap();
        let parsed = Transaction::try_from((Default::default(), transaction)).unwrap();
        assert!(parsed.in_msg.body.is_some())
    }
}<|MERGE_RESOLUTION|>--- conflicted
+++ resolved
@@ -124,12 +124,9 @@
 #[derive(UnpackAbi, Clone, Debug, PartialEq, Serialize, Deserialize, Copy)]
 #[abi(plain)]
 pub struct MultisigConfirmTransaction {
-<<<<<<< HEAD
-    #[abi(uint64, name = "transactionId")]
-=======
     #[serde(with = "serde_uint256")]
     pub custodian: UInt256,
->>>>>>> d6f7c6b8
+    #[abi(uint64, name = "transactionId")]
     #[serde(with = "serde_u64")]
     pub transaction_id: u64,
 }
